

/* **********************************************
     Begin prism-core.js
********************************************** */

/**
 * Prism: Lightweight, robust, elegant syntax highlighting
 * MIT license http://www.opensource.org/licenses/mit-license.php/
 * @author Lea Verou http://lea.verou.me
 */

(function(){

// Private helper vars
var lang = /\blang(?:uage)?-(?!\*)(\w+)\b/i;

var _ = self.Prism = {
	util: {
		type: function (o) {
			return Object.prototype.toString.call(o).match(/\[object (\w+)\]/)[1];
		},

		// Deep clone a language definition (e.g. to extend it)
		clone: function (o) {
			var type = _.util.type(o);

			switch (type) {
				case 'Object':
					var clone = {};

					for (var key in o) {
						if (o.hasOwnProperty(key)) {
							clone[key] = _.util.clone(o[key]);
						}
					}

					return clone;

				case 'Array':
					return o.slice();
			}

			return o;
		}
	},

	languages: {
		extend: function (id, redef) {
			var lang = _.util.clone(_.languages[id]);

			for (var key in redef) {
				lang[key] = redef[key];
			}

			return lang;
		},

		// Insert a token before another token in a language literal
		insertBefore: function (inside, before, insert, root) {
			root = root || _.languages;
			var grammar = root[inside];
			var ret = {};

			for (var token in grammar) {

				if (grammar.hasOwnProperty(token)) {

					if (token == before) {

						for (var newToken in insert) {

							if (insert.hasOwnProperty(newToken)) {
								ret[newToken] = insert[newToken];
							}
						}
					}

					ret[token] = grammar[token];
				}
			}

			return root[inside] = ret;
		},

		// Traverse a language definition with Depth First Search
		DFS: function(o, callback) {
			for (var i in o) {
				callback.call(o, i, o[i]);

				if (_.util.type(o) === 'Object') {
					_.languages.DFS(o[i], callback);
				}
			}
		}
	},

	highlightAll: function(async, callback) {
		var elements = document.querySelectorAll('code[class*="language-"], [class*="language-"] code, code[class*="lang-"], [class*="lang-"] code');

		for (var i=0, element; element = elements[i++];) {
			_.highlightElement(element, async === true, callback);
		}
	},

	highlightElement: function(element, async, callback) {
		// Find language
		var language, grammar, parent = element;

		while (parent && !lang.test(parent.className)) {
			parent = parent.parentNode;
		}

		if (parent) {
			language = (parent.className.match(lang) || [,''])[1];
			grammar = _.languages[language];
		}

		if (!grammar) {
			return;
		}

		// Set language on the element, if not present
		element.className = element.className.replace(lang, '').replace(/\s+/g, ' ') + ' language-' + language;

		// Set language on the parent, for styling
		parent = element.parentNode;

		if (/pre/i.test(parent.nodeName)) {
			parent.className = parent.className.replace(lang, '').replace(/\s+/g, ' ') + ' language-' + language;
		}

		var code = element.textContent;

		if(!code) {
			return;
		}

		code = code.replace(/&/g, '&amp;').replace(/</g, '&lt;')
		           .replace(/>/g, '&gt;').replace(/\u00a0/g, ' ');
		//console.time(code.slice(0,50));

		var env = {
			element: element,
			language: language,
			grammar: grammar,
			code: code
		};

		_.hooks.run('before-highlight', env);

		if (async && self.Worker) {
			var worker = new Worker(_.filename);

			worker.onmessage = function(evt) {
				env.highlightedCode = Token.stringify(JSON.parse(evt.data), language);

				_.hooks.run('before-insert', env);

				env.element.innerHTML = env.highlightedCode;

				callback && callback.call(env.element);
				//console.timeEnd(code.slice(0,50));
				_.hooks.run('after-highlight', env);
			};

			worker.postMessage(JSON.stringify({
				language: env.language,
				code: env.code
			}));
		}
		else {
			env.highlightedCode = _.highlight(env.code, env.grammar, env.language)

			_.hooks.run('before-insert', env);

			env.element.innerHTML = env.highlightedCode;

			callback && callback.call(element);

			_.hooks.run('after-highlight', env);
			//console.timeEnd(code.slice(0,50));
		}
	},

	highlight: function (text, grammar, language) {
		return Token.stringify(_.tokenize(text, grammar), language);
	},

	tokenize: function(text, grammar, language) {
		var Token = _.Token;

		var strarr = [text];

		var rest = grammar.rest;

		if (rest) {
			for (var token in rest) {
				grammar[token] = rest[token];
			}

			delete grammar.rest;
		}

		tokenloop: for (var token in grammar) {
			if(!grammar.hasOwnProperty(token) || !grammar[token]) {
				continue;
			}

			var pattern = grammar[token],
				inside = pattern.inside,
<<<<<<< HEAD
				lookbehind = !!pattern.lookbehind,
				lookbehindLength = 0;
			
=======
				lookbehind = !!pattern.lookbehind || 0;

>>>>>>> 70856637
			pattern = pattern.pattern || pattern;

			for (var i=0; i<strarr.length; i++) { // Don’t cache length as it changes during the loop

				var str = strarr[i];

				if (strarr.length > text.length) {
					// Something went terribly wrong, ABORT, ABORT!
					break tokenloop;
				}

				if (str instanceof Token) {
					continue;
				}

				pattern.lastIndex = 0;

				var match = pattern.exec(str);

				if (match) {
					if(lookbehind) {
						lookbehindLength = match[1].length;
					}

					var from = match.index - 1 + lookbehindLength,
					    match = match[0].slice(lookbehindLength),
					    len = match.length,
					    to = from + len,
						before = str.slice(0, from + 1),
						after = str.slice(to + 1);

					var args = [i, 1];

					if (before) {
						args.push(before);
					}

					var wrapped = new Token(token, inside? _.tokenize(match, inside) : match);

					args.push(wrapped);

					if (after) {
						args.push(after);
					}

					Array.prototype.splice.apply(strarr, args);
				}
			}
		}

		return strarr;
	},

	hooks: {
		all: {},

		add: function (name, callback) {
			var hooks = _.hooks.all;

			hooks[name] = hooks[name] || [];

			hooks[name].push(callback);
		},

		run: function (name, env) {
			var callbacks = _.hooks.all[name];

			if (!callbacks || !callbacks.length) {
				return;
			}

			for (var i=0, callback; callback = callbacks[i++];) {
				callback(env);
			}
		}
	}
};

var Token = _.Token = function(type, content) {
	this.type = type;
	this.content = content;
};

Token.stringify = function(o, language, parent) {
	if (typeof o == 'string') {
		return o;
	}

	if (Object.prototype.toString.call(o) == '[object Array]') {
		return o.map(function(element) {
			return Token.stringify(element, language, o);
		}).join('');
	}

	var env = {
		type: o.type,
		content: Token.stringify(o.content, language, parent),
		tag: 'span',
		classes: ['token', o.type],
		attributes: {},
		language: language,
		parent: parent
	};

	if (env.type == 'comment') {
		env.attributes['spellcheck'] = 'true';
	}

	_.hooks.run('wrap', env);

	var attributes = '';

	for (var name in env.attributes) {
		attributes += name + '="' + (env.attributes[name] || '') + '"';
	}

	return '<' + env.tag + ' class="' + env.classes.join(' ') + '" ' + attributes + '>' + env.content + '</' + env.tag + '>';

};

if (!self.document) {
	// In worker
	self.addEventListener('message', function(evt) {
		var message = JSON.parse(evt.data),
		    lang = message.language,
		    code = message.code;

		self.postMessage(JSON.stringify(_.tokenize(code, _.languages[lang])));
		self.close();
	}, false);

	return;
}

// Get current script and highlight
var script = document.getElementsByTagName('script');

script = script[script.length - 1];

if (script) {
	_.filename = script.src;

	if (document.addEventListener && !script.hasAttribute('data-manual')) {
		document.addEventListener('DOMContentLoaded', _.highlightAll);
	}
}

})();

/* **********************************************
     Begin prism-markup.js
********************************************** */

Prism.languages.markup = {
	'comment': /&lt;!--[\w\W]*?--(&gt;|&gt;)/g,
	'prolog': /&lt;\?.+?\?&gt;/,
	'doctype': /&lt;!DOCTYPE.+?&gt;/,
	'cdata': /&lt;!\[CDATA\[[\w\W]*?]]&gt;/i,
	'tag': {
		pattern: /&lt;\/?[\w:-]+\s*(?:\s+[\w:-]+(?:=(?:("|')(\\?[\w\W])*?\1|\w+))?\s*)*\/?&gt;/gi,
		inside: {
			'tag': {
				pattern: /^&lt;\/?[\w:-]+/i,
				inside: {
					'punctuation': /^&lt;\/?/,
					'namespace': /^[\w-]+?:/
				}
			},
			'attr-value': {
				pattern: /=(?:('|")[\w\W]*?(\1)|[^\s>]+)/gi,
				inside: {
					'punctuation': /=|&gt;|"/g
				}
			},
			'punctuation': /\/?&gt;/g,
			'attr-name': {
				pattern: /[\w:-]+/g,
				inside: {
					'namespace': /^[\w-]+?:/
				}
			}

		}
	},
	'entity': /&amp;#?[\da-z]{1,8};/gi
};

// Plugin to make entity title show the real entity, idea by Roman Komarov
Prism.hooks.add('wrap', function(env) {

	if (env.type === 'entity') {
		env.attributes['title'] = env.content.replace(/&amp;/, '&');
	}
});

/* **********************************************
     Begin prism-css.js
********************************************** */

Prism.languages.css = {
	'comment': /\/\*[\w\W]*?\*\//g,
	'atrule': /@[\w-]+?(\s+[^;{]+)?(?=\s*{|\s*;)/gi,
	'url': /url\((["']?).*?\1\)/gi,
	'selector': /[^\{\}\s][^\{\}]*(?=\s*\{)/g,
	'property': /(\b|\B)[a-z-]+(?=\s*:)/ig,
	'string': /("|')(\\?.)*?\1/g,
	'important': /\B!important\b/gi,
	'ignore': /&(lt|gt|amp);/gi,
	'punctuation': /[\{\};:]/g
};

if (Prism.languages.markup) {
	Prism.languages.insertBefore('markup', 'tag', {
		'style': {
			pattern: /(&lt;|<)style[\w\W]*?(>|&gt;)[\w\W]*?(&lt;|<)\/style(>|&gt;)/ig,
			inside: {
				'tag': {
					pattern: /(&lt;|<)style[\w\W]*?(>|&gt;)|(&lt;|<)\/style(>|&gt;)/ig,
					inside: Prism.languages.markup.tag.inside
				},
				rest: Prism.languages.css
			}
		}
	});
}

/* **********************************************
     Begin prism-clike.js
********************************************** */

Prism.languages.clike = {
	'comment': {
		pattern: /(^|[^\\])(\/\*[\w\W]*?\*\/|(^|[^:])\/\/.*?(\r?\n|$))/g,
		lookbehind: true
	},
	'string': /("|')(\\?.)*?\1/g,
	'class-name': {
		pattern: /((?:class|interface|extends|implements|trait|instanceof|new)\s+)[a-z0-9_\.\\]+/ig,
		lookbehind: true,
		inside: {
			punctuation: /(\.|\\)/
		}
	},
	'keyword': /\b(if|else|while|do|for|return|in|instanceof|function|new|try|catch|finally|null|break|continue)\b/g,
	'boolean': /\b(true|false)\b/g,
	'function': {
		pattern: /[a-z0-9_]+\(/ig,
		inside: {
			punctuation: /\(/
		}
	},
	'number': /\b-?(0x[\dA-Fa-f]+|\d*\.?\d+([Ee]-?\d+)?)\b/g,
	'operator': /[-+]{1,2}|!|=?&lt;|=?&gt;|={1,2}|(&amp;){1,2}|\|?\||\?|\*|\/|\~|\^|\%/g,
	'ignore': /&(lt|gt|amp);/gi,
	'punctuation': /[{}[\];(),.:]/g
};

/* **********************************************
     Begin prism-javascript.js
********************************************** */

Prism.languages.javascript = Prism.languages.extend('clike', {
	'keyword': /\b(var|let|if|else|while|do|for|return|in|instanceof|function|new|with|typeof|try|catch|finally|null|break|continue)\b/g,
	'number': /\b-?(0x[\dA-Fa-f]+|\d*\.?\d+([Ee]-?\d+)?|NaN|-?Infinity)\b/g
});

Prism.languages.insertBefore('javascript', 'keyword', {
	'regex': {
		pattern: /(^|[^/])\/(?!\/)(\[.+?]|\\.|[^/\r\n])+\/[gim]{0,3}(?=\s*($|[\r\n,.;})]))/g,
		lookbehind: true
	}
});

if (Prism.languages.markup) {
	Prism.languages.insertBefore('markup', 'tag', {
		'script': {
			pattern: /(&lt;|<)script[\w\W]*?(>|&gt;)[\w\W]*?(&lt;|<)\/script(>|&gt;)/ig,
			inside: {
				'tag': {
					pattern: /(&lt;|<)script[\w\W]*?(>|&gt;)|(&lt;|<)\/script(>|&gt;)/ig,
					inside: Prism.languages.markup.tag.inside
				},
				rest: Prism.languages.javascript
			}
		}
	});
}

/* **********************************************
     Begin prism-file-highlight.js
********************************************** */

(function(){

if (!window.Prism || !document.querySelector) {
	return;
}

var Extensions = {
	'js': 'javascript',
	'html': 'markup',
	'svg': 'markup'
};

Array.prototype.slice.call(document.querySelectorAll('pre[data-src]')).forEach(function(pre) {
	var src = pre.getAttribute('data-src');
	var extension = (src.match(/\.(\w+)$/) || [,''])[1];
	var language = Extensions[extension] || extension;
	
	var code = document.createElement('code');
	code.className = 'language-' + language;
	
	pre.textContent = '';
	
	code.textContent = 'Loading…';
	
	pre.appendChild(code);
	
	var xhr = new XMLHttpRequest();
	
	xhr.open('GET', src, true);

	xhr.onreadystatechange = function() {
		console.log(xhr.readyState, xhr.status, src);
		if (xhr.readyState == 4) {
			
			if (xhr.status < 400 && xhr.responseText) {
				code.textContent = xhr.responseText;
			
				Prism.highlightElement(code);
			}
			else if (xhr.status >= 400) {
				code.textContent = '✖ Error ' + xhr.status + ' while fetching file: ' + xhr.statusText;
			}
			else {
				code.textContent = '✖ Error: File does not exist or is empty';
			}
		}
	};
	
	xhr.send(null);
});

})();<|MERGE_RESOLUTION|>--- conflicted
+++ resolved
@@ -209,14 +209,9 @@
 
 			var pattern = grammar[token],
 				inside = pattern.inside,
-<<<<<<< HEAD
 				lookbehind = !!pattern.lookbehind,
 				lookbehindLength = 0;
-			
-=======
-				lookbehind = !!pattern.lookbehind || 0;
-
->>>>>>> 70856637
+
 			pattern = pattern.pattern || pattern;
 
 			for (var i=0; i<strarr.length; i++) { // Don’t cache length as it changes during the loop
