var components = {
	"core": {
		"meta": {
			"path": "components/prism-core.js",
			"option": "mandatory"
		},
		"core": "Core"
	},
	"themes": {
		"meta": {
			"path": "themes/{id}.css",
			"link": "index.html?theme={id}",
			"exclusive": true
		},
		"prism": {
			"title": "Default",
			"option": "default"
		},
		"prism-dark": "Dark",
		"prism-funky": "Funky",
		"prism-okaidia": {
			"title": "Okaidia",
			"owner": "ocodia"
		},
		"prism-twilight": {
			"title": "Twilight",
			"owner": "remybach"
		},
		"prism-coy": {
			"title": "Coy",
			"owner": "tshedor"
		}
	},
	"languages": {
		"meta": {
			"path": "components/prism-{id}",
			"noCSS": true,
			"examplesPath": "examples/prism-{id}"
		},
		"markup": {
			"title": "Markup",
			"option": "default"
		},
		"css": {
			"title": "CSS",
			"option": "default"
		},
		"clike": {
			"title": "C-like",
			"option": "default"
		},
		"javascript": {
			"title": "JavaScript",
			"option": "default",
			"require": "clike"
		},

		// ---

		"actionscript": {
			"title": "ActionScript",
			"require": "javascript",
			"owner": "Golmote"
		},
		"apacheconf": {
			"title": "Apache Configuration",
			"owner": "GuiTeK"
		},
		"applescript": {
			"title": "AppleScript",
			"owner": "Golmote"
		},
		"aspnet": {
			"title": "ASP.NET (C#)",
			"require": "markup",
			"owner": "nauzilus"
		},
		"autohotkey": {
			"title": "AutoHotkey",
			"owner": "aviaryan"
		},
		"bash": {
			"title": "Bash",
			"require": "clike",
			"owner": "zeitgeist87"
		},
		"c": {
			"title": "C",
			"require": "clike",
			"owner": "zeitgeist87"
		},
		"csharp": {
			"title": "C#",
			"require": "clike",
			"owner": "mvalipour"
		},
		"cpp": {
			"title": "C++",
			"require": "c",
			"owner": "zeitgeist87"
		},
		"coffeescript": {
			"title": "CoffeeScript",
			"require": "javascript",
			"owner": "R-osey"
		},
		"css-extras": {
			"title": "CSS Extras",
			"require": "css",
			"owner": "milesj"
		},
		"dart": {
			"title": "Dart",
			"require": "clike",
			"owner": "Golmote"
		},
		"eiffel": {
			"title": "Eiffel",
			"owner": "Conaclos"
		},
		"erlang": {
			"title": "Erlang",
			"owner": "Golmote"
		},
		"fsharp": {
			"title": "F#",
			"require": "clike",
			"owner": "simonreynolds7"
		},
		"fortran": {
			"title": "Fortran",
			"owner": "Golmote"
		},
		"gherkin": {
			"title": "Gherkin",
			"owner": "hason"
		},
		"git": {
			"title": "Git",
			"owner": "lgiraudel"
		},
		"go": {
			"title": "Go",
			"require": "clike",
			"owner": "arnehormann"
		},
		"groovy": {
			"title": "Groovy",
			"require": "clike",
			"owner": "robfletcher"
		},
		"haml": {
			"title": "Haml",
			"require": "ruby",
			"owner": "Golmote"
		},
		"handlebars": {
			"title": "Handlebars",
			"require": "markup",
			"owner": "Golmote"
		},
		"haskell": {
			"title": "Haskell",
			"owner": "bholst"
		},
		"http": {
			"title": "HTTP",
			"owner": "danielgtaylor"
		},
		"ini": {
			"title": "Ini",
			"owner": "aviaryan"
		},
		"jade": {
			"title": "Jade",
			"require": "javascript",
			"owner": "Golmote"
		},
		"java": {
			"title": "Java",
			"require": "clike",
			"owner": "sherblot"
		},
		"julia": {
			"title": "Julia",
			"owner": "cdagnino"
		},
		"latex": {
			"title": "LaTeX",
			"owner": "japborst"
		},
		"less": {
			"title": "Less",
			"require": "css",
			"owner": "Golmote"
		},
		"lolcode": {
			"title": "LOLCODE",
			"owner": "Golmote"
		},
		"markdown": {
			"title": "Markdown",
			"require": "markup",
			"owner": "Golmote"
		},
		"matlab": {
			"title": "MATLAB",
			"owner": "Golmote"
		},
		"nasm": {
			"title": "NASM",
			"owner": "rbmj"
		},
		"nsis": {
			"title": "NSIS",
			"owner": "idleberg"
		},
		"objectivec": {
			"title": "Objective-C",
			"require": "c",
			"owner": "uranusjr"
		},
		"pascal": {
			"title": "Pascal",
			"owner": "Golmote"
		},
		"perl": {
			"title": "Perl",
			"owner": "Golmote"
		},
		"php": {
			"title": "PHP",
			"require": "clike",
			"owner": "milesj"
		},
		"php-extras": {
			"title": "PHP Extras",
			"require": "php",
			"owner": "milesj"
		},
		"powershell": {
			"title": "PowerShell",
			"owner": "nauzilus"
		},
		"python": {
			"title": "Python",
			"owner": "multipetros"
		},
		"r": {
			"title": "R",
			"owner": "Golmote"
		},
		"jsx":{
			"title": "React JSX",
			"require": ["markup", "javascript"],
			"owner": "vkbansal"
		},
		"rest": {
			"title": "reST (reStructuredText)",
			"owner": "Golmote"
		},
		"rip": {
			"title": "Rip",
			"owner": "ravinggenius"
		},
		"ruby": {
			"title": "Ruby",
			"require": "clike",
			"owner": "samflores"
		},
		"rust": {
			"title": "Rust",
			"owner": "Golmote"
		},
		"sas": {
			"title": "SAS",
			"owner": "Golmote"
		},
		"scss": {
			"title": "Sass (Scss)",
			"require": "css",
			"owner": "MoOx"
		},
		"scala": {
			"title": "Scala",
			"require": "java",
			"owner": "jozic"
		},
		"scheme" : {
			"title": "Scheme",
			"owner" : "bacchus123"
		},
		"smalltalk": {
			"title": "Smalltalk",
			"owner": "Golmote"
		},
		"smarty": {
			"title": "Smarty",
			"require": "markup",
			"owner": "Golmote"
		},
		"sql": {
			"title": "SQL",
			"owner": "multipetros"
		},
		"stylus" : {
			"title": "Stylus",
			"owner": "vkbansal"
		},
		"swift": {
			"title": "Swift",
			"require": "clike",
			"owner": "chrischares"
		},
		"twig": {
			"title": "Twig",
			"require": "markup",
			"owner": "brandonkelly"
		},
		"typescript":{
			"title": "TypeScript",
			"require": "javascript",
			"owner": "vkbansal"
		},
		"wiki": {
			"title": "Wiki markup",
			"require": "markup",
			"owner": "Golmote"
<<<<<<< HEAD
		},
		"smalltalk": {
			"title": "Smalltalk",
			"owner": "Golmote"
		},
		"textile": {
			"title": "Textile",
			"require": "markup",
			"owner": "Golmote"
=======
>>>>>>> 6dbe8851
		}
	},
	"plugins": {
		"meta": {
			"path": "plugins/{id}/prism-{id}",
			"link": "plugins/{id}/"
		},
		"line-highlight": "Line Highlight",
		"line-numbers": {
			"title": "Line Numbers",
			"owner": "kuba-kubula"
		},
		"show-invisibles": "Show Invisibles",
		"autolinker": "Autolinker",
		"wpd": "WebPlatform Docs",
		"file-highlight": {
			"title": "File Highlight",
			"noCSS": true
		},
		"show-language": {
			"title": "Show Language",
			"owner": "nauzilus"
		},
		"highlight-keywords": {
			"title": "Highlight Keywords",
			"owner": "vkbansal",
			"noCSS": true
		}
	}
};<|MERGE_RESOLUTION|>--- conflicted
+++ resolved
@@ -326,18 +326,6 @@
 			"title": "Wiki markup",
 			"require": "markup",
 			"owner": "Golmote"
-<<<<<<< HEAD
-		},
-		"smalltalk": {
-			"title": "Smalltalk",
-			"owner": "Golmote"
-		},
-		"textile": {
-			"title": "Textile",
-			"require": "markup",
-			"owner": "Golmote"
-=======
->>>>>>> 6dbe8851
 		}
 	},
 	"plugins": {
