--- conflicted
+++ resolved
@@ -207,10 +207,6 @@
 			"title": "Handlebars",
 			"owner": "Golmote"
 		},
-<<<<<<< HEAD
-		"smarty": {
-			"title": "Smarty",
-=======
 		"matlab": {
 			"title": "MATLAB",
 			"owner": "Golmote"
@@ -261,7 +257,10 @@
 		"dart": {
 			"title": "Dart",
 			"require": "clike",
->>>>>>> 5330f028
+			"owner": "Golmote"
+		},
+		"smarty": {
+			"title": "Smarty",
 			"owner": "Golmote"
 		}
 	},
