--- conflicted
+++ resolved
@@ -207,10 +207,6 @@
 			"title": "Handlebars",
 			"owner": "Golmote"
 		},
-<<<<<<< HEAD
-		"pascal": {
-			"title": "Pascal",
-=======
 		"matlab": {
 			"title": "MATLAB",
 			"owner": "Golmote"
@@ -222,7 +218,10 @@
 		},
 		"r": {
 			"title": "R",
->>>>>>> 853a1682
+			"owner": "Golmote"
+		},
+		"pascal": {
+			"title": "Pascal",
 			"owner": "Golmote"
 		}
 	},
