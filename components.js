var components = {
	"core": {
		"meta": {
			"path": "components/prism-core.js",
			"option": "mandatory"
		},
		"core": "Core"
	},
	"themes": {
		"meta": {
			"path": "themes/{id}.css",
			"link": "index.html?theme={id}",
			"exclusive": true
		},
		"prism": {
			"title": "Default",
			"option": "default"
		},
		"prism-dark": "Dark",
		"prism-funky": "Funky",
		"prism-okaidia": {
			"title": "Okaidia",
			"owner": "ocodia"
		},
		"prism-twilight": {
			"title": "Twilight",
			"owner": "remybach"
		},
		"prism-coy": {
			"title": "Coy",
			"owner": "tshedor"
		}
	},
	"languages": {
		"meta": {
			"path": "components/prism-{id}",
			"noCSS": true,
			"examplesPath": "examples/prism-{id}",
			"addCheckAll": true
		},
		"markup": {
			"title": "Markup",
			"option": "default"
		},
		"css": {
			"title": "CSS",
			"option": "default"
		},
		"clike": {
			"title": "C-like",
			"option": "default"
		},
		"javascript": {
			"title": "JavaScript",
			"option": "default",
			"require": "clike"
		},



		"actionscript": {
			"title": "ActionScript",
			"require": "javascript",
			"owner": "Golmote"
		},
		"apacheconf": {
			"title": "Apache Configuration",
			"owner": "GuiTeK"
		},
		"apl": {
			"title": "APL",
			"owner": "ngn"
		},
		"applescript": {
			"title": "AppleScript",
			"owner": "Golmote"
		},
		"aspnet": {
			"title": "ASP.NET (C#)",
			"require": "markup",
			"owner": "nauzilus"
		},
		"autohotkey": {
			"title": "AutoHotkey",
			"owner": "aviaryan"
		},
		"bash": {
			"title": "Bash",
			"require": "clike",
			"owner": "zeitgeist87"
		},
		"basic": {
			"title": "BASIC",
			"owner": "Golmote"
		},
		"brainfuck": {
			"title": "Brainfuck",
			"owner": "Golmote"
		},
		"c": {
			"title": "C",
			"require": "clike",
			"owner": "zeitgeist87"
		},
		"csharp": {
			"title": "C#",
			"require": "clike",
			"owner": "mvalipour"
		},
		"cpp": {
			"title": "C++",
			"require": "c",
			"owner": "zeitgeist87"
		},
		"coffeescript": {
			"title": "CoffeeScript",
			"require": "javascript",
			"owner": "R-osey"
		},
		"css-extras": {
			"title": "CSS Extras",
			"require": "css",
			"owner": "milesj"
		},
		"d": {
			"title": "D",
			"require": "clike",
			"owner": "Golmote"
		},
		"dart": {
			"title": "Dart",
			"require": "clike",
			"owner": "Golmote"
		},
		"docker": {
			"title": "Docker",
			"owner": "JustinBeckwith"
		},
		"eiffel": {
			"title": "Eiffel",
			"owner": "Conaclos"
		},
		"elixir": {
			"title": "Elixir",
			"owner": "Golmote"
		},
		"erlang": {
			"title": "Erlang",
			"owner": "Golmote"
		},
		"fsharp": {
			"title": "F#",
			"require": "clike",
			"owner": "simonreynolds7"
		},
		"fortran": {
			"title": "Fortran",
			"owner": "Golmote"
		},
		"gherkin": {
			"title": "Gherkin",
			"owner": "hason"
		},
		"git": {
			"title": "Git",
			"owner": "lgiraudel"
		},
		"glsl": {
			"title": "GLSL",
			"require": "clike",
			"owner": "Golmote"
		},
		"go": {
			"title": "Go",
			"require": "clike",
			"owner": "arnehormann"
		},
		"groovy": {
			"title": "Groovy",
			"require": "clike",
			"owner": "robfletcher"
		},
		"haml": {
			"title": "Haml",
			"require": "ruby",
			"owner": "Golmote"
		},
		"handlebars": {
			"title": "Handlebars",
			"require": "markup",
			"owner": "Golmote"
		},
		"haskell": {
			"title": "Haskell",
			"owner": "bholst"
		},
		"http": {
			"title": "HTTP",
			"owner": "danielgtaylor"
		},
		"inform7": {
			"title": "Inform 7",
			"owner": "Golmote"
		},
		"ini": {
			"title": "Ini",
			"owner": "aviaryan"
		},
		"j": {
			"title": "J",
			"owner": "Golmote"
		},
		"jade": {
			"title": "Jade",
			"require": "javascript",
			"owner": "Golmote"
		},
		"java": {
			"title": "Java",
			"require": "clike",
			"owner": "sherblot"
		},
		"julia": {
			"title": "Julia",
			"owner": "cdagnino"
		},
		"keyman": {
			"title": "Keyman",
			"owner": "mcdurdin"
		},
		"latex": {
			"title": "LaTeX",
			"owner": "japborst"
		},
		"less": {
			"title": "Less",
			"require": "css",
			"owner": "Golmote"
		},
		"lolcode": {
			"title": "LOLCODE",
			"owner": "Golmote"
		},
		"makefile": {
			"title": "Makefile",
			"owner": "Golmote"
		},
		"markdown": {
			"title": "Markdown",
			"require": "markup",
			"owner": "Golmote"
		},
		"matlab": {
			"title": "MATLAB",
			"owner": "Golmote"
		},
		"mel": {
			"title": "MEL",
			"owner": "Golmote"
		},
		"mizar": {
			"title": "Mizar",
			"owner": "Golmote"
		},
		"monkey": {
			"title": "Monkey",
			"owner": "Golmote"
		},
		"nasm": {
			"title": "NASM",
			"owner": "rbmj"
		},
		"nim": {
			"title": "Nim",
			"owner": "Golmote"
		},
		"nsis": {
			"title": "NSIS",
			"owner": "idleberg"
		},
		"objectivec": {
			"title": "Objective-C",
			"require": "c",
			"owner": "uranusjr"
		},
		"pascal": {
			"title": "Pascal",
			"owner": "Golmote"
		},
		"perl": {
			"title": "Perl",
			"owner": "Golmote"
		},
		"php": {
			"title": "PHP",
			"require": "clike",
			"owner": "milesj"
		},
		"php-extras": {
			"title": "PHP Extras",
			"require": "php",
			"owner": "milesj"
		},
		"powershell": {
			"title": "PowerShell",
			"owner": "nauzilus"
		},
		"python": {
			"title": "Python",
			"owner": "multipetros"
		},
<<<<<<< HEAD
		"q": {
			"title": "Q",
			"owner": "Golmote"
=======
		"qore": {
			"title": "Qore",
			"require": ["clike"],
			"owner": "temnroegg"
>>>>>>> 0cc50b2f
		},
		"r": {
			"title": "R",
			"owner": "Golmote"
		},
		"jsx":{
			"title": "React JSX",
			"require": ["markup", "javascript"],
			"owner": "vkbansal"
		},
		"rest": {
			"title": "reST (reStructuredText)",
			"owner": "Golmote"
		},
		"rip": {
			"title": "Rip",
			"owner": "ravinggenius"
		},
		"ruby": {
			"title": "Ruby",
			"require": "clike",
			"owner": "samflores"
		},
		"rust": {
			"title": "Rust",
			"owner": "Golmote"
		},
		"sas": {
			"title": "SAS",
			"owner": "Golmote"
		},
		"sass": {
			"title": "Sass (Sass)",
			"require": "css",
			"owner": "Golmote"
		},
		"scss": {
			"title": "Sass (Scss)",
			"require": "css",
			"owner": "MoOx"
		},
		"scala": {
			"title": "Scala",
			"require": "java",
			"owner": "jozic"
		},
		"scheme" : {
			"title": "Scheme",
			"owner" : "bacchus123"
		},
		"smalltalk": {
			"title": "Smalltalk",
			"owner": "Golmote"
		},
		"smarty": {
			"title": "Smarty",
			"require": "markup",
			"owner": "Golmote"
		},
		"sql": {
			"title": "SQL",
			"owner": "multipetros"
		},
		"stylus" : {
			"title": "Stylus",
			"owner": "vkbansal"
		},
		"swift": {
			"title": "Swift",
			"require": "clike",
			"owner": "chrischares"
		},
		"tcl": {
			"title": "Tcl",
			"owner": "PeterChaplin"
		},
		"textile": {
			"title": "Textile",
			"require": "markup",
			"owner": "Golmote"
		},
		"twig": {
			"title": "Twig",
			"require": "markup",
			"owner": "brandonkelly"
		},
		"typescript":{
			"title": "TypeScript",
			"require": "javascript",
			"owner": "vkbansal"
		},
		"vhdl": {
			"title": "VHDL",
			"owner": "a-rey"
		},
		"wiki": {
			"title": "Wiki markup",
			"require": "markup",
			"owner": "Golmote"
		},
		"yaml": {
			"title": "YAML",
			"owner": "hason"
		}
	},
	"plugins": {
		"meta": {
			"path": "plugins/{id}/prism-{id}",
			"link": "plugins/{id}/"
		},
		"line-highlight": "Line Highlight",
		"line-numbers": {
			"title": "Line Numbers",
			"owner": "kuba-kubula"
		},
		"show-invisibles": "Show Invisibles",
		"autolinker": "Autolinker",
		"wpd": "WebPlatform Docs",
		"file-highlight": {
			"title": "File Highlight",
			"noCSS": true
		},
		"show-language": {
			"title": "Show Language",
			"owner": "nauzilus"
		},
		"jsonp-highlight": {
			"title": "JSONP Highlight",
			"noCSS": true,
			"owner": "nauzilus"
		},
		"highlight-keywords": {
			"title": "Highlight Keywords",
			"owner": "vkbansal",
			"noCSS": true
		},
		"remove-initial-line-feed": {
			"title": "Remove initial line feed",
			"owner": "Golmote",
			"noCSS": true
		}
	}
};<|MERGE_RESOLUTION|>--- conflicted
+++ resolved
@@ -309,16 +309,14 @@
 			"title": "Python",
 			"owner": "multipetros"
 		},
-<<<<<<< HEAD
 		"q": {
 			"title": "Q",
 			"owner": "Golmote"
-=======
+		},
 		"qore": {
 			"title": "Qore",
 			"require": ["clike"],
 			"owner": "temnroegg"
->>>>>>> 0cc50b2f
 		},
 		"r": {
 			"title": "R",
