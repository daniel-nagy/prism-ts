var components = {
	"core": {
		"meta": {
			"path": "components/prism-core.js",
			"option": "mandatory"
		},
		"core": "Core"
	},
	"themes": {
		"meta": {
			"path": "themes/{id}.css",
			"link": "index.html?theme={id}",
			"exclusive": true
		},
		"prism": {
			"title": "Default",
			"option": "default"
		},
		"prism-dark": "Dark",
		"prism-funky": "Funky",
		"prism-okaidia": {
			"title": "Okaidia",
			"owner": "ocodia"
		},
		"prism-twilight": {
			"title": "Twilight",
			"owner": "remybach"
		},
		"prism-coy": {
			"title": "Coy",
			"owner": "tshedor"
		}
	},
	"languages": {
		"meta": {
			"path": "components/prism-{id}",
			"noCSS": true,
			"examplesPath": "examples/prism-{id}",
			"addCheckAll": true
		},
		"markup": {
			"title": "Markup",
			"option": "default"
		},
		"css": {
			"title": "CSS",
			"option": "default"
		},
		"clike": {
			"title": "C-like",
			"option": "default"
		},
		"javascript": {
			"title": "JavaScript",
			"option": "default",
			"require": "clike"
		},



		"abap": {
			"title": "ABAP",
			"owner": "dellagustin"
		},
		"actionscript": {
			"title": "ActionScript",
			"require": "javascript",
			"owner": "Golmote"
		},
		"apacheconf": {
			"title": "Apache Configuration",
			"owner": "GuiTeK"
		},
		"apl": {
			"title": "APL",
			"owner": "ngn"
		},
		"applescript": {
			"title": "AppleScript",
			"owner": "Golmote"
		},
		"aspnet": {
			"title": "ASP.NET (C#)",
			"require": "markup",
			"owner": "nauzilus"
		},
		"autoit": {
			"title": "AutoIt",
			"owner": "Golmote"
		},
		"autohotkey": {
			"title": "AutoHotkey",
			"owner": "aviaryan"
		},
		"bash": {
			"title": "Bash",
			"owner": "zeitgeist87"
		},
		"basic": {
			"title": "BASIC",
			"owner": "Golmote"
		},
		"batch": {
			"title": "Batch",
			"owner": "Golmote"
		},
		"bison": {
			"title": "Bison",
			"require": "c",
			"owner": "Golmote"
		},
		"brainfuck": {
			"title": "Brainfuck",
			"owner": "Golmote"
		},
		"c": {
			"title": "C",
			"require": "clike",
			"owner": "zeitgeist87"
		},
		"csharp": {
			"title": "C#",
			"require": "clike",
			"owner": "mvalipour"
		},
		"cpp": {
			"title": "C++",
			"require": "c",
			"owner": "zeitgeist87"
		},
		"coffeescript": {
			"title": "CoffeeScript",
			"require": "javascript",
			"owner": "R-osey"
		},
		"crystal": {
			"title": "Crystal",
			"require": "ruby",
			"owner": "MakeNowJust"
		},
		"css-extras": {
			"title": "CSS Extras",
			"require": "css",
			"owner": "milesj"
		},
		"d": {
			"title": "D",
			"require": "clike",
			"owner": "Golmote"
		},
		"dart": {
			"title": "Dart",
			"require": "clike",
			"owner": "Golmote"
		},
		"diff": {
			"title": "Diff",
			"owner": "uranusjr"
		},
		"docker": {
			"title": "Docker",
			"owner": "JustinBeckwith"
		},
		"eiffel": {
			"title": "Eiffel",
			"owner": "Conaclos"
		},
		"elixir": {
			"title": "Elixir",
			"owner": "Golmote"
		},
		"erlang": {
			"title": "Erlang",
			"owner": "Golmote"
		},
		"fsharp": {
			"title": "F#",
			"require": "clike",
			"owner": "simonreynolds7"
		},
		"fortran": {
			"title": "Fortran",
			"owner": "Golmote"
		},
		"gherkin": {
			"title": "Gherkin",
			"owner": "hason"
		},
		"git": {
			"title": "Git",
			"owner": "lgiraudel"
		},
		"glsl": {
			"title": "GLSL",
			"require": "clike",
			"owner": "Golmote"
		},
		"go": {
			"title": "Go",
			"require": "clike",
			"owner": "arnehormann"
		},
		"groovy": {
			"title": "Groovy",
			"require": "clike",
			"owner": "robfletcher"
		},
		"haml": {
			"title": "Haml",
			"require": "ruby",
			"owner": "Golmote"
		},
		"handlebars": {
			"title": "Handlebars",
			"require": "markup",
			"owner": "Golmote"
		},
		"haskell": {
			"title": "Haskell",
			"owner": "bholst"
		},
		"http": {
			"title": "HTTP",
			"owner": "danielgtaylor"
		},
		"inform7": {
			"title": "Inform 7",
			"owner": "Golmote"
		},
		"ini": {
			"title": "Ini",
			"owner": "aviaryan"
		},
		"j": {
			"title": "J",
			"owner": "Golmote"
		},
		"jade": {
			"title": "Jade",
			"require": "javascript",
			"owner": "Golmote"
		},
		"java": {
			"title": "Java",
			"require": "clike",
			"owner": "sherblot"
		},
		"julia": {
			"title": "Julia",
			"owner": "cdagnino"
		},
		"keyman": {
			"title": "Keyman",
			"owner": "mcdurdin"
		},
		"latex": {
			"title": "LaTeX",
			"owner": "japborst"
		},
		"less": {
			"title": "Less",
			"require": "css",
			"owner": "Golmote"
		},
		"lolcode": {
			"title": "LOLCODE",
			"owner": "Golmote"
		},
		"makefile": {
			"title": "Makefile",
			"owner": "Golmote"
		},
		"markdown": {
			"title": "Markdown",
			"require": "markup",
			"owner": "Golmote"
		},
		"matlab": {
			"title": "MATLAB",
			"owner": "Golmote"
		},
		"mel": {
			"title": "MEL",
			"owner": "Golmote"
		},
		"mizar": {
			"title": "Mizar",
			"owner": "Golmote"
		},
		"monkey": {
			"title": "Monkey",
			"owner": "Golmote"
		},
		"nasm": {
			"title": "NASM",
			"owner": "rbmj"
		},
		"nginx": {
			"title": "nginx",
			"owner": "westonganger",
			"require": "clike"
		},
		"nim": {
			"title": "Nim",
			"owner": "Golmote"
		},
		"nsis": {
			"title": "NSIS",
			"owner": "idleberg"
		},
		"objectivec": {
			"title": "Objective-C",
			"require": "c",
			"owner": "uranusjr"
		},
		"ocaml": {
			"title": "OCaml",
			"owner": "Golmote"
		},
		"pascal": {
			"title": "Pascal",
			"owner": "Golmote"
		},
		"perl": {
			"title": "Perl",
			"owner": "Golmote"
		},
		"php": {
			"title": "PHP",
			"require": "clike",
			"owner": "milesj"
		},
		"php-extras": {
			"title": "PHP Extras",
			"require": "php",
			"owner": "milesj"
		},
		"powershell": {
			"title": "PowerShell",
			"owner": "nauzilus"
		},
		"processing": {
			"title": "Processing",
			"require": "clike",
			"owner": "Golmote"
		},
		"prolog": {
			"title": "Prolog",
			"owner": "Golmote"
		},
		"pure": {
			"title": "Pure",
			"owner": "Golmote"
		},
		"python": {
			"title": "Python",
			"owner": "multipetros"
		},
		"q": {
			"title": "Q",
			"owner": "Golmote"
		},
		"qore": {
			"title": "Qore",
			"require": "clike",
			"owner": "temnroegg"
		},
		"r": {
			"title": "R",
			"owner": "Golmote"
		},
		"jsx":{
			"title": "React JSX",
			"require": ["markup", "javascript"],
			"owner": "vkbansal"
		},
		"rest": {
			"title": "reST (reStructuredText)",
			"owner": "Golmote"
		},
		"rip": {
			"title": "Rip",
			"owner": "ravinggenius"
		},
		"ruby": {
			"title": "Ruby",
			"require": "clike",
			"owner": "samflores"
		},
		"rust": {
			"title": "Rust",
			"owner": "Golmote"
		},
		"sas": {
			"title": "SAS",
			"owner": "Golmote"
		},
		"sass": {
			"title": "Sass (Sass)",
			"require": "css",
			"owner": "Golmote"
		},
		"scss": {
			"title": "Sass (Scss)",
			"require": "css",
			"owner": "MoOx"
		},
		"scala": {
			"title": "Scala",
			"require": "java",
			"owner": "jozic"
		},
		"scheme" : {
			"title": "Scheme",
			"owner" : "bacchus123"
		},
		"smalltalk": {
			"title": "Smalltalk",
			"owner": "Golmote"
		},
		"smarty": {
			"title": "Smarty",
			"require": "markup",
			"owner": "Golmote"
		},
		"sql": {
			"title": "SQL",
			"owner": "multipetros"
		},
		"stylus" : {
			"title": "Stylus",
			"owner": "vkbansal"
		},
		"swift": {
			"title": "Swift",
			"require": "clike",
			"owner": "chrischares"
		},
		"tcl": {
			"title": "Tcl",
			"owner": "PeterChaplin"
		},
		"textile": {
			"title": "Textile",
			"require": "markup",
			"owner": "Golmote"
		},
		"twig": {
			"title": "Twig",
			"require": "markup",
			"owner": "brandonkelly"
		},
		"typescript":{
			"title": "TypeScript",
			"require": "javascript",
			"owner": "vkbansal"
		},
		"verilog": {
			"title": "Verilog",
			"owner": "a-rey"
		},
		"vhdl": {
			"title": "VHDL",
			"owner": "a-rey"
		},
		"vim": {
			"title": "vim",
			"owner": "westonganger"
		},
		"wiki": {
			"title": "Wiki markup",
			"require": "markup",
			"owner": "Golmote"
		},
		"yaml": {
			"title": "YAML",
			"owner": "hason"
		}
	},
	"plugins": {
		"meta": {
			"path": "plugins/{id}/prism-{id}",
			"link": "plugins/{id}/"
		},
		"line-highlight": "Line Highlight",
		"line-numbers": {
			"title": "Line Numbers",
			"owner": "kuba-kubula"
		},
		"show-invisibles": "Show Invisibles",
		"autolinker": "Autolinker",
		"wpd": "WebPlatform Docs",
		"file-highlight": {
			"title": "File Highlight",
			"noCSS": true
		},
		"show-language": {
			"title": "Show Language",
			"owner": "nauzilus"
		},
		"jsonp-highlight": {
			"title": "JSONP Highlight",
			"noCSS": true,
			"owner": "nauzilus"
		},
		"highlight-keywords": {
			"title": "Highlight Keywords",
			"owner": "vkbansal",
			"noCSS": true
		},
		"remove-initial-line-feed": {
			"title": "Remove initial line feed",
			"owner": "Golmote",
			"noCSS": true
		},
		"previewer-base": {
			"title": "Previewer: Base",
			"owner": "Golmote"
		},
		"previewer-color": {
			"title": "Previewer: Color",
			"require": "previewer-base",
			"owner": "Golmote"
		},
		"previewer-gradient": {
			"title": "Previewer: Gradient",
			"require": "previewer-base",
			"owner": "Golmote"
		},
		"previewer-easing": {
			"title": "Previewer: Easing",
			"require": "previewer-base",
			"owner": "Golmote"
		},
<<<<<<< HEAD
		"previewer-angle": {
			"title": "Previewer: Angle",
=======
		"previewer-time": {
			"title": "Previewer: Time",
>>>>>>> 88173de6
			"require": "previewer-base",
			"owner": "Golmote"
		},
		"autoloader": {
			"title": "Autoloader",
			"owner": "Golmote",
			"noCSS": true
		},
		"keep-markup": {
			"title": "Keep Markup",
			"owner": "Golmote",
			"noCSS": true
		}
	}
};<|MERGE_RESOLUTION|>--- conflicted
+++ resolved
@@ -532,13 +532,13 @@
 			"require": "previewer-base",
 			"owner": "Golmote"
 		},
-<<<<<<< HEAD
+		"previewer-time": {
+			"title": "Previewer: Time",
+			"require": "previewer-base",
+			"owner": "Golmote"
+		},
 		"previewer-angle": {
 			"title": "Previewer: Angle",
-=======
-		"previewer-time": {
-			"title": "Previewer: Time",
->>>>>>> 88173de6
 			"require": "previewer-base",
 			"owner": "Golmote"
 		},
