--- conflicted
+++ resolved
@@ -298,17 +298,15 @@
 			"require": "javascript",
 			"owner": "vkbansal"
 		},
-<<<<<<< HEAD
-		"stylus" : {
-			"title": "Stylus",
-			"owner": "vkbansal"
-=======
 		"fsharp": {
 			"title": "F#",
 			"require": "clike",
 			"owner": "simonreynolds7"
->>>>>>> e147458a
-		}
+		},
+        "stylus" : {
+            "title": "Stylus",
+            "owner": "vkbansal"
+        }
 	},
 	"plugins": {
 		"meta": {
