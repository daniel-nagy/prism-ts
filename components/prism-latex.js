--- conflicted
+++ resolved
@@ -1,13 +1,5 @@
-<<<<<<< HEAD
-Prism.languages.latex = {
-	'comment': /%.*/m,
-	'string': /(\$)(\\?.)*?\1/,
-	'punctuation': /[{}]/,
-	'selector': /\\[a-z;,:\.]*/i
-};
-=======
 (function(Prism) {
-	var funcPattern = /\\([^a-z()[\]]|[a-z\*]+)/gi,
+	var funcPattern = /\\([^a-z()[\]]|[a-z\*]+)/i,
 	    insideEqu = {
 		    'equation-command': {
 			    pattern: funcPattern,
@@ -16,7 +8,7 @@
 	    };
 
 	Prism.languages.latex = {
-		'comment': /%.*?$/gm,
+		'comment': /%.*/m,
 		// the verbatim environment prints whitespace to the document
 		'cdata':  {
 			pattern: /(\\begin\{((?:verbatim|lstlisting)\*?)\})([\w\W]*?)(?=\\end\{\2\})/,
@@ -28,7 +20,7 @@
 		 */
 		'equation': [
 			{
-				pattern: /(\$(\\?[\w\W])*?\$|\\\((\\?[\w\W])*?\\\)|\\\[(\\?[\w\W])*?\\\])/g,
+				pattern: /\$(?:\\?[\w\W])*?\$|\\\((?:\\?[\w\W])*?\\\)|\\\[(?:\\?[\w\W])*?\\\]/,
 				inside: insideEqu,
 				alias: 'string'
 			},
@@ -44,7 +36,7 @@
 		 * as keywords
 		 */
 		'keyword': {
-			pattern: /(\\(?:begin|end|ref|cite|label|usepackage|documentclass)(?:\[[^\]]+\])?\{)[^}]+(?=\}(?:\[[^\]]+\])?)/,
+			pattern: /(\\(?:begin|end|ref|cite|label|usepackage|documentclass)(?:\[[^\]]+\])?\{)[^}]+(?=\})/,
 			lookbehind: true
 		},
 		'url': {
@@ -64,7 +56,6 @@
 			pattern: funcPattern,
 			alias: 'selector'
 		},
-		'punctuation': /[[\]{}&]/g,
+		'punctuation': /[[\]{}&]/
 	};
-})(Prism);
->>>>>>> c9ec813b
+})(Prism);